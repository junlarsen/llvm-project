--- conflicted
+++ resolved
@@ -252,34 +252,6 @@
                     }
                 }
 
-<<<<<<< HEAD
-                stage('Tests_dpcpp_cpu_cxx_17') {
-=======
-                stage('Tests_g++_tbb_cxx_17') {
->>>>>>> 0b847654
-                    steps {
-                        timeout(time: 2, unit: 'HOURS') {
-                            script {
-                                try {
-                                    dir("./src/build") {
-                                        withEnv(readFile('../../envs_tobe_loaded.txt').split('\n') as List) {
-                                            sh script: """
-                                                rm -rf *
-<<<<<<< HEAD
-                                                cmake -DCMAKE_CXX_COMPILER=dpcpp -DCMAKE_CXX_STANDARD=17 -DONEDPL_BACKEND=dpcpp -DONEDPL_DEVICE_TYPE=CPU -DCMAKE_BUILD_TYPE=release ..
-                                                make VERBOSE=1 build-all -j`nproc` -k || true
-                                                ctest --output-on-failure --timeout ${TEST_TIMEOUT}
-
-                                            """, label: "All tests"
-                                        }
-                                    }
-                                }
-                                catch(e) {
-                                    build_ok = false
-                                    catchError(buildResult: 'SUCCESS', stageResult: 'FAILURE') {
-                                        sh script: """
-                                            exit -1
-                                        """
                                        
                                     }
                                 }
@@ -301,12 +273,6 @@
                                                 make VERBOSE=1 build-all -j`nproc` -k || true
                                                 ctest --output-on-failure --timeout ${TEST_TIMEOUT}
 
-=======
-                                                cmake -DCMAKE_CXX_COMPILER=g++ -DCMAKE_CXX_STANDARD=17 -DONEDPL_BACKEND=tbb -DONEDPL_DEVICE_TYPE=HOST -DCMAKE_BUILD_TYPE=release ..
-                                                make VERBOSE=1 build-all -j`nproc` -k || true
-                                                ctest --output-on-failure --timeout ${TEST_TIMEOUT}
-
->>>>>>> 0b847654
                                             """, label: "All tests"
                                         }
                                     }
@@ -317,11 +283,7 @@
                                         sh script: """
                                             exit -1
                                         """
-<<<<<<< HEAD
-                                       
-=======
-
->>>>>>> 0b847654
+
                                     }
                                 }
                             }
